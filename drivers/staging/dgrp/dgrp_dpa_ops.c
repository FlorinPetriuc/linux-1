--- conflicted
+++ resolved
@@ -106,20 +106,6 @@
 #define DIGI_SETDEBUG      (('d'<<8) | 247)	/* set debug info */
 
 
-<<<<<<< HEAD
-void dgrp_register_dpa_hook(struct proc_dir_entry *de)
-{
-	struct nd_struct *node = de->data;
-
-	de->proc_iops = &dpa_inode_ops;
-	rcu_assign_pointer(de->proc_fops, &dpa_ops);
-
-	node->nd_dpa_de = de;
-	spin_lock_init(&node->nd_dpa_lock);
-}
-
-=======
->>>>>>> ac3e3c5b
 /*
  * dgrp_dpa_open -- open the DPA device for a particular PortServer
  */
