--- conflicted
+++ resolved
@@ -184,8 +184,6 @@
 	kfree(recv_ctx->rds_rings);
 
 skip_rds:
-<<<<<<< HEAD
-=======
 	if (recv_ctx->sds_rings == NULL)
 		goto skip_sds;
 
@@ -193,7 +191,6 @@
 		recv_ctx->sds_rings[ring].consumer = 0;
 
 skip_sds:
->>>>>>> 80ffb3cc
 	if (adapter->tx_ring == NULL)
 		return;
 
@@ -224,10 +221,7 @@
 	adapter->tx_ring = tx_ring;
 
 	tx_ring->num_desc = adapter->num_txd;
-<<<<<<< HEAD
-=======
 	tx_ring->txq = netdev_get_tx_queue(netdev, 0);
->>>>>>> 80ffb3cc
 
 	cmd_buf_arr = vmalloc(TX_BUFF_RINGSIZE(tx_ring));
 	if (cmd_buf_arr == NULL) {
@@ -698,8 +692,6 @@
 }
 
 int
-<<<<<<< HEAD
-=======
 netxen_need_fw_reset(struct netxen_adapter *adapter)
 {
 	u32 count, old_count;
@@ -769,19 +761,15 @@
 };
 
 int
->>>>>>> 80ffb3cc
 netxen_load_firmware(struct netxen_adapter *adapter)
 {
 	u64 *ptr64;
 	u32 i, flashaddr, size;
 	const struct firmware *fw = adapter->fw;
-<<<<<<< HEAD
-=======
 	struct pci_dev *pdev = adapter->pdev;
 
 	dev_info(&pdev->dev, "loading firmware from %s\n",
 			fw_name[adapter->fw_type]);
->>>>>>> 80ffb3cc
 
 	if (NX_IS_REVISION_P2(adapter->ahw.revision_id))
 		NXWR32(adapter, NETXEN_ROMUSB_GLB_CAS_RST, 1);
@@ -849,11 +837,7 @@
 netxen_validate_firmware(struct netxen_adapter *adapter, const char *fwname)
 {
 	__le32 val;
-<<<<<<< HEAD
-	u32 major, minor, build, ver, min_ver, bios;
-=======
 	u32 ver, min_ver, bios;
->>>>>>> 80ffb3cc
 	struct pci_dev *pdev = adapter->pdev;
 	const struct firmware *fw = adapter->fw;
 
@@ -865,33 +849,18 @@
 		return -EINVAL;
 
 	val = cpu_to_le32(*(u32 *)&fw->data[NX_FW_VERSION_OFFSET]);
-<<<<<<< HEAD
-	major = (__force u32)val & 0xff;
-	minor = ((__force u32)val >> 8) & 0xff;
-	build = (__force u32)val >> 16;
-=======
->>>>>>> 80ffb3cc
 
 	if (NX_IS_REVISION_P3(adapter->ahw.revision_id))
 		min_ver = NETXEN_VERSION_CODE(4, 0, 216);
 	else
 		min_ver = NETXEN_VERSION_CODE(3, 4, 216);
 
-<<<<<<< HEAD
-	ver = NETXEN_VERSION_CODE(major, minor, build);
-
-	if ((major > _NETXEN_NIC_LINUX_MAJOR) || (ver < min_ver)) {
-		dev_err(&pdev->dev,
-				"%s: firmware version %d.%d.%d unsupported\n",
-				fwname, major, minor, build);
-=======
 	ver = NETXEN_DECODE_VERSION(val);
 
 	if ((_major(ver) > _NETXEN_NIC_LINUX_MAJOR) || (ver < min_ver)) {
 		dev_err(&pdev->dev,
 				"%s: firmware version %d.%d.%d unsupported\n",
 				fwname, _major(ver), _minor(ver), _build(ver));
->>>>>>> 80ffb3cc
 		return -EINVAL;
 	}
 
@@ -907,38 +876,21 @@
 	if (netxen_rom_fast_read(adapter,
 			NX_FW_VERSION_OFFSET, (int *)&val))
 		return -EIO;
-<<<<<<< HEAD
-	major = (__force u32)val & 0xff;
-	minor = ((__force u32)val >> 8) & 0xff;
-	build = (__force u32)val >> 16;
-	if (NETXEN_VERSION_CODE(major, minor, build) > ver)
-		return -EINVAL;
-=======
 	val = NETXEN_DECODE_VERSION(val);
 	if (val > ver) {
 		dev_info(&pdev->dev, "%s: firmware is older than flash\n",
 				fwname);
 		return -EINVAL;
 	}
->>>>>>> 80ffb3cc
 
 	NXWR32(adapter, NETXEN_CAM_RAM(0x1fc), NETXEN_BDINFO_MAGIC);
 	return 0;
 }
 
-<<<<<<< HEAD
-static char *fw_name[] = { "nxromimg.bin", "nx3fwct.bin", "nx3fwmn.bin" };
-
-void netxen_request_firmware(struct netxen_adapter *adapter)
-{
-	u32 capability, flashed_ver;
-	int fw_type;
-=======
 void netxen_request_firmware(struct netxen_adapter *adapter)
 {
 	u32 capability, flashed_ver;
 	u8 fw_type;
->>>>>>> 80ffb3cc
 	struct pci_dev *pdev = adapter->pdev;
 	int rc = 0;
 
@@ -955,11 +907,8 @@
 
 	netxen_rom_fast_read(adapter,
 			NX_FW_VERSION_OFFSET, (int *)&flashed_ver);
-<<<<<<< HEAD
-=======
 	flashed_ver = NETXEN_DECODE_VERSION(flashed_ver);
 
->>>>>>> 80ffb3cc
 	if (flashed_ver >= NETXEN_VERSION_CODE(4, 0, 220)) {
 		capability = NXRD32(adapter, NX_PEG_TUNE_CAPABILITY);
 		if (capability & NX_PEG_TUNE_MN_PRESENT) {
@@ -968,13 +917,10 @@
 		}
 	}
 
-<<<<<<< HEAD
-=======
 	fw_type = NX_FLASH_ROMIMAGE;
 	adapter->fw = NULL;
 	goto done;
 
->>>>>>> 80ffb3cc
 request_fw:
 	rc = request_firmware(&adapter->fw, fw_name[fw_type], &pdev->dev);
 	if (rc != 0) {
@@ -983,10 +929,7 @@
 			goto request_mn;
 		}
 
-<<<<<<< HEAD
-=======
 		fw_type = NX_FLASH_ROMIMAGE;
->>>>>>> 80ffb3cc
 		adapter->fw = NULL;
 		goto done;
 	}
@@ -1000,24 +943,13 @@
 			goto request_mn;
 		}
 
-<<<<<<< HEAD
-=======
 		fw_type = NX_FLASH_ROMIMAGE;
->>>>>>> 80ffb3cc
 		adapter->fw = NULL;
 		goto done;
 	}
 
 done:
-<<<<<<< HEAD
-	if (adapter->fw)
-		dev_info(&pdev->dev, "loading firmware from file %s\n",
-				fw_name[fw_type]);
-	else
-		dev_info(&pdev->dev, "loading firmware from flash\n");
-=======
 	adapter->fw_type = fw_type;
->>>>>>> 80ffb3cc
 }
 
 
@@ -1476,17 +1408,10 @@
 		smp_mb();
 
 		if (netif_queue_stopped(netdev) && netif_carrier_ok(netdev)) {
-<<<<<<< HEAD
-			netif_tx_lock(netdev);
-			if (netxen_tx_avail(tx_ring) > TX_STOP_THRESH)
-				netif_wake_queue(netdev);
-			netif_tx_unlock(netdev);
-=======
 			__netif_tx_lock(tx_ring->txq, smp_processor_id());
 			if (netxen_tx_avail(tx_ring) > TX_STOP_THRESH)
 				netif_wake_queue(netdev);
 			__netif_tx_unlock(tx_ring->txq);
->>>>>>> 80ffb3cc
 		}
 	}
 	/*
