/*
 * Copyright 2011-2013 Freescale Semiconductor, Inc.
 * Copyright 2011 Linaro Ltd.
 *
 * The code contained herein is licensed under the GNU General Public
 * License. You may obtain a copy of the GNU General Public License
 * Version 2 or later at the following locations:
 *
 * http://www.opensource.org/licenses/gpl-license.html
 * http://www.gnu.org/copyleft/gpl.html
 */

#include <linux/init.h>
#include <linux/types.h>
#include <linux/clk.h>
#include <linux/clkdev.h>
#include <linux/err.h>
#include <linux/io.h>
#include <linux/of.h>
#include <linux/of_address.h>
#include <linux/of_irq.h>
#include <dt-bindings/clock/imx6qdl-clock.h>

#include "clk.h"
#include "common.h"
#include "hardware.h"

static const char *step_sels[]	= { "osc", "pll2_pfd2_396m", };
static const char *pll1_sw_sels[]	= { "pll1_sys", "step", };
static const char *periph_pre_sels[]	= { "pll2_bus", "pll2_pfd2_396m", "pll2_pfd0_352m", "pll2_198m", };
static const char *periph_clk2_sels[]	= { "pll3_usb_otg", "osc", "osc", "dummy", };
static const char *periph2_clk2_sels[]	= { "pll3_usb_otg", "pll2_bus", };
static const char *periph_sels[]	= { "periph_pre", "periph_clk2", };
static const char *periph2_sels[]	= { "periph2_pre", "periph2_clk2", };
static const char *axi_sels[]		= { "periph", "pll2_pfd2_396m", "periph", "pll3_pfd1_540m", };
static const char *audio_sels[]	= { "pll4_audio_div", "pll3_pfd2_508m", "pll3_pfd3_454m", "pll3_usb_otg", };
static const char *gpu_axi_sels[]	= { "axi", "ahb", };
static const char *gpu2d_core_sels[]	= { "axi", "pll3_usb_otg", "pll2_pfd0_352m", "pll2_pfd2_396m", };
static const char *gpu3d_core_sels[]	= { "mmdc_ch0_axi", "pll3_usb_otg", "pll2_pfd1_594m", "pll2_pfd2_396m", };
static const char *gpu3d_shader_sels[] = { "mmdc_ch0_axi", "pll3_usb_otg", "pll2_pfd1_594m", "pll3_pfd0_720m", };
static const char *ipu_sels[]		= { "mmdc_ch0_axi", "pll2_pfd2_396m", "pll3_120m", "pll3_pfd1_540m", };
static const char *ldb_di_sels[]	= { "pll5_video_div", "pll2_pfd0_352m", "pll2_pfd2_396m", "mmdc_ch1_axi", "pll3_usb_otg", };
static const char *ipu_di_pre_sels[]	= { "mmdc_ch0_axi", "pll3_usb_otg", "pll5_video_div", "pll2_pfd0_352m", "pll2_pfd2_396m", "pll3_pfd1_540m", };
static const char *ipu1_di0_sels[]	= { "ipu1_di0_pre", "dummy", "dummy", "ldb_di0", "ldb_di1", };
static const char *ipu1_di1_sels[]	= { "ipu1_di1_pre", "dummy", "dummy", "ldb_di0", "ldb_di1", };
static const char *ipu2_di0_sels[]	= { "ipu2_di0_pre", "dummy", "dummy", "ldb_di0", "ldb_di1", };
static const char *ipu2_di1_sels[]	= { "ipu2_di1_pre", "dummy", "dummy", "ldb_di0", "ldb_di1", };
static const char *hsi_tx_sels[]	= { "pll3_120m", "pll2_pfd2_396m", };
static const char *pcie_axi_sels[]	= { "axi", "ahb", };
static const char *ssi_sels[]		= { "pll3_pfd2_508m", "pll3_pfd3_454m", "pll4_audio_div", };
static const char *usdhc_sels[]	= { "pll2_pfd2_396m", "pll2_pfd0_352m", };
static const char *enfc_sels[]	= { "pll2_pfd0_352m", "pll2_bus", "pll3_usb_otg", "pll2_pfd2_396m", };
static const char *emi_sels[]		= { "pll2_pfd2_396m", "pll3_usb_otg", "axi", "pll2_pfd0_352m", };
static const char *emi_slow_sels[]      = { "axi", "pll3_usb_otg", "pll2_pfd2_396m", "pll2_pfd0_352m", };
static const char *vdo_axi_sels[]	= { "axi", "ahb", };
static const char *vpu_axi_sels[]	= { "axi", "pll2_pfd2_396m", "pll2_pfd0_352m", };
static const char *cko1_sels[]	= { "pll3_usb_otg", "pll2_bus", "pll1_sys", "pll5_video_div",
				    "dummy", "axi", "enfc", "ipu1_di0", "ipu1_di1", "ipu2_di0",
				    "ipu2_di1", "ahb", "ipg", "ipg_per", "ckil", "pll4_audio_div", };
static const char *cko2_sels[] = {
	"mmdc_ch0_axi", "mmdc_ch1_axi", "usdhc4", "usdhc1",
	"gpu2d_axi", "dummy", "ecspi_root", "gpu3d_axi",
	"usdhc3", "dummy", "arm", "ipu1",
	"ipu2", "vdo_axi", "osc", "gpu2d_core",
	"gpu3d_core", "usdhc2", "ssi1", "ssi2",
	"ssi3", "gpu3d_shader", "vpu_axi", "can_root",
	"ldb_di0", "ldb_di1", "esai", "eim_slow",
	"uart_serial", "spdif", "asrc", "hsi_tx",
};
static const char *cko_sels[] = { "cko1", "cko2", };
static const char *lvds_sels[] = {
	"dummy", "dummy", "dummy", "dummy", "dummy", "dummy",
	"pll4_audio", "pll5_video", "pll8_mlb", "enet_ref",
	"pcie_ref_125m", "sata_ref_100m",
};

static struct clk *clk[IMX6QDL_CLK_END];
static struct clk_onecell_data clk_data;

static unsigned int const clks_init_on[] __initconst = {
	IMX6QDL_CLK_MMDC_CH0_AXI,
	IMX6QDL_CLK_ROM,
	IMX6QDL_CLK_ARM,
};

static struct clk_div_table clk_enet_ref_table[] = {
	{ .val = 0, .div = 20, },
	{ .val = 1, .div = 10, },
	{ .val = 2, .div = 5, },
	{ .val = 3, .div = 4, },
	{ /* sentinel */ }
};

static struct clk_div_table post_div_table[] = {
	{ .val = 2, .div = 1, },
	{ .val = 1, .div = 2, },
	{ .val = 0, .div = 4, },
	{ /* sentinel */ }
};

static struct clk_div_table video_div_table[] = {
	{ .val = 0, .div = 1, },
	{ .val = 1, .div = 2, },
	{ .val = 2, .div = 1, },
	{ .val = 3, .div = 4, },
	{ /* sentinel */ }
};

static unsigned int share_count_esai;

static void __init imx6q_clocks_init(struct device_node *ccm_node)
{
	struct device_node *np;
	void __iomem *base;
	int i;
	int ret;

	clk[IMX6QDL_CLK_DUMMY] = imx_clk_fixed("dummy", 0);
	clk[IMX6QDL_CLK_CKIL] = imx_obtain_fixed_clock("ckil", 0);
	clk[IMX6QDL_CLK_CKIH] = imx_obtain_fixed_clock("ckih1", 0);
	clk[IMX6QDL_CLK_OSC] = imx_obtain_fixed_clock("osc", 0);

	np = of_find_compatible_node(NULL, NULL, "fsl,imx6q-anatop");
	base = of_iomap(np, 0);
	WARN_ON(!base);

	/* Audio/video PLL post dividers do not work on i.MX6q revision 1.0 */
	if (cpu_is_imx6q() && imx_get_soc_revision() == IMX_CHIP_REVISION_1_0) {
		post_div_table[1].div = 1;
		post_div_table[2].div = 1;
		video_div_table[1].div = 1;
		video_div_table[2].div = 1;
	};

	/*                                             type             name         parent_name  base     div_mask */
	clk[IMX6QDL_CLK_PLL1_SYS]      = imx_clk_pllv3(IMX_PLLV3_SYS,	"pll1_sys",	"osc", base,        0x7f);
	clk[IMX6QDL_CLK_PLL2_BUS]      = imx_clk_pllv3(IMX_PLLV3_GENERIC,	"pll2_bus",	"osc", base + 0x30, 0x1);
	clk[IMX6QDL_CLK_PLL3_USB_OTG]  = imx_clk_pllv3(IMX_PLLV3_USB,	"pll3_usb_otg",	"osc", base + 0x10, 0x3);
	clk[IMX6QDL_CLK_PLL4_AUDIO]    = imx_clk_pllv3(IMX_PLLV3_AV,	"pll4_audio",	"osc", base + 0x70, 0x7f);
	clk[IMX6QDL_CLK_PLL5_VIDEO]    = imx_clk_pllv3(IMX_PLLV3_AV,	"pll5_video",	"osc", base + 0xa0, 0x7f);
	clk[IMX6QDL_CLK_PLL6_ENET]     = imx_clk_pllv3(IMX_PLLV3_ENET,	"pll6_enet",	"osc", base + 0xe0, 0x3);
	clk[IMX6QDL_CLK_PLL7_USB_HOST] = imx_clk_pllv3(IMX_PLLV3_USB,	"pll7_usb_host","osc", base + 0x20, 0x3);

	/*
	 * Bit 20 is the reserved and read-only bit, we do this only for:
	 * - Do nothing for usbphy clk_enable/disable
	 * - Keep refcount when do usbphy clk_enable/disable, in that case,
	 * the clk framework may need to enable/disable usbphy's parent
	 */
	clk[IMX6QDL_CLK_USBPHY1] = imx_clk_gate("usbphy1", "pll3_usb_otg", base + 0x10, 20);
	clk[IMX6QDL_CLK_USBPHY2] = imx_clk_gate("usbphy2", "pll7_usb_host", base + 0x20, 20);

	/*
	 * usbphy*_gate needs to be on after system boots up, and software
	 * never needs to control it anymore.
	 */
	clk[IMX6QDL_CLK_USBPHY1_GATE] = imx_clk_gate("usbphy1_gate", "dummy", base + 0x10, 6);
	clk[IMX6QDL_CLK_USBPHY2_GATE] = imx_clk_gate("usbphy2_gate", "dummy", base + 0x20, 6);

	clk[IMX6QDL_CLK_SATA_REF] = imx_clk_fixed_factor("sata_ref", "pll6_enet", 1, 5);
	clk[IMX6QDL_CLK_PCIE_REF] = imx_clk_fixed_factor("pcie_ref", "pll6_enet", 1, 4);

	clk[IMX6QDL_CLK_SATA_REF_100M] = imx_clk_gate("sata_ref_100m", "sata_ref", base + 0xe0, 20);
	clk[IMX6QDL_CLK_PCIE_REF_125M] = imx_clk_gate("pcie_ref_125m", "pcie_ref", base + 0xe0, 19);

	clk[IMX6QDL_CLK_ENET_REF] = clk_register_divider_table(NULL, "enet_ref", "pll6_enet", 0,
			base + 0xe0, 0, 2, 0, clk_enet_ref_table,
			&imx_ccm_lock);

	clk[IMX6QDL_CLK_LVDS1_SEL] = imx_clk_mux("lvds1_sel", base + 0x160, 0, 5, lvds_sels, ARRAY_SIZE(lvds_sels));
	clk[IMX6QDL_CLK_LVDS2_SEL] = imx_clk_mux("lvds2_sel", base + 0x160, 5, 5, lvds_sels, ARRAY_SIZE(lvds_sels));

	/*
	 * lvds1_gate and lvds2_gate are pseudo-gates.  Both can be
	 * independently configured as clock inputs or outputs.  We treat
	 * the "output_enable" bit as a gate, even though it's really just
	 * enabling clock output.
	 */
	clk[IMX6QDL_CLK_LVDS1_GATE] = imx_clk_gate("lvds1_gate", "lvds1_sel", base + 0x160, 10);
	clk[IMX6QDL_CLK_LVDS2_GATE] = imx_clk_gate("lvds2_gate", "lvds2_sel", base + 0x160, 11);

	/*                                            name              parent_name        reg       idx */
	clk[IMX6QDL_CLK_PLL2_PFD0_352M] = imx_clk_pfd("pll2_pfd0_352m", "pll2_bus",     base + 0x100, 0);
	clk[IMX6QDL_CLK_PLL2_PFD1_594M] = imx_clk_pfd("pll2_pfd1_594m", "pll2_bus",     base + 0x100, 1);
	clk[IMX6QDL_CLK_PLL2_PFD2_396M] = imx_clk_pfd("pll2_pfd2_396m", "pll2_bus",     base + 0x100, 2);
	clk[IMX6QDL_CLK_PLL3_PFD0_720M] = imx_clk_pfd("pll3_pfd0_720m", "pll3_usb_otg", base + 0xf0,  0);
	clk[IMX6QDL_CLK_PLL3_PFD1_540M] = imx_clk_pfd("pll3_pfd1_540m", "pll3_usb_otg", base + 0xf0,  1);
	clk[IMX6QDL_CLK_PLL3_PFD2_508M] = imx_clk_pfd("pll3_pfd2_508m", "pll3_usb_otg", base + 0xf0,  2);
	clk[IMX6QDL_CLK_PLL3_PFD3_454M] = imx_clk_pfd("pll3_pfd3_454m", "pll3_usb_otg", base + 0xf0,  3);

	/*                                                name         parent_name     mult div */
	clk[IMX6QDL_CLK_PLL2_198M] = imx_clk_fixed_factor("pll2_198m", "pll2_pfd2_396m", 1, 2);
	clk[IMX6QDL_CLK_PLL3_120M] = imx_clk_fixed_factor("pll3_120m", "pll3_usb_otg",   1, 4);
	clk[IMX6QDL_CLK_PLL3_80M]  = imx_clk_fixed_factor("pll3_80m",  "pll3_usb_otg",   1, 6);
	clk[IMX6QDL_CLK_PLL3_60M]  = imx_clk_fixed_factor("pll3_60m",  "pll3_usb_otg",   1, 8);
	clk[IMX6QDL_CLK_TWD]       = imx_clk_fixed_factor("twd",       "arm",            1, 2);
<<<<<<< HEAD
=======
	if (cpu_is_imx6dl()) {
		clk[IMX6QDL_CLK_GPU2D_AXI] = imx_clk_fixed_factor("gpu2d_axi", "mmdc_ch0_axi_podf", 1, 1);
		clk[IMX6QDL_CLK_GPU3D_AXI] = imx_clk_fixed_factor("gpu3d_axi", "mmdc_ch0_axi_podf", 1, 1);
	}
>>>>>>> 7af142f7

	clk[IMX6QDL_CLK_PLL4_POST_DIV] = clk_register_divider_table(NULL, "pll4_post_div", "pll4_audio", CLK_SET_RATE_PARENT, base + 0x70, 19, 2, 0, post_div_table, &imx_ccm_lock);
	clk[IMX6QDL_CLK_PLL4_AUDIO_DIV] = clk_register_divider(NULL, "pll4_audio_div", "pll4_post_div", CLK_SET_RATE_PARENT, base + 0x170, 15, 1, 0, &imx_ccm_lock);
	clk[IMX6QDL_CLK_PLL5_POST_DIV] = clk_register_divider_table(NULL, "pll5_post_div", "pll5_video", CLK_SET_RATE_PARENT, base + 0xa0, 19, 2, 0, post_div_table, &imx_ccm_lock);
	clk[IMX6QDL_CLK_PLL5_VIDEO_DIV] = clk_register_divider_table(NULL, "pll5_video_div", "pll5_post_div", CLK_SET_RATE_PARENT, base + 0x170, 30, 2, 0, video_div_table, &imx_ccm_lock);

	np = ccm_node;
	base = of_iomap(np, 0);
	WARN_ON(!base);

	imx6q_pm_set_ccm_base(base);

	/*                                              name                reg       shift width parent_names     num_parents */
	clk[IMX6QDL_CLK_STEP]             = imx_clk_mux("step",	            base + 0xc,  8,  1, step_sels,	   ARRAY_SIZE(step_sels));
	clk[IMX6QDL_CLK_PLL1_SW]          = imx_clk_mux("pll1_sw",	    base + 0xc,  2,  1, pll1_sw_sels,      ARRAY_SIZE(pll1_sw_sels));
	clk[IMX6QDL_CLK_PERIPH_PRE]       = imx_clk_mux("periph_pre",       base + 0x18, 18, 2, periph_pre_sels,   ARRAY_SIZE(periph_pre_sels));
	clk[IMX6QDL_CLK_PERIPH2_PRE]      = imx_clk_mux("periph2_pre",      base + 0x18, 21, 2, periph_pre_sels,   ARRAY_SIZE(periph_pre_sels));
	clk[IMX6QDL_CLK_PERIPH_CLK2_SEL]  = imx_clk_mux("periph_clk2_sel",  base + 0x18, 12, 2, periph_clk2_sels,  ARRAY_SIZE(periph_clk2_sels));
	clk[IMX6QDL_CLK_PERIPH2_CLK2_SEL] = imx_clk_mux("periph2_clk2_sel", base + 0x18, 20, 1, periph2_clk2_sels, ARRAY_SIZE(periph2_clk2_sels));
	clk[IMX6QDL_CLK_AXI_SEL]          = imx_clk_mux("axi_sel",          base + 0x14, 6,  2, axi_sels,          ARRAY_SIZE(axi_sels));
	clk[IMX6QDL_CLK_ESAI_SEL]         = imx_clk_mux("esai_sel",         base + 0x20, 19, 2, audio_sels,        ARRAY_SIZE(audio_sels));
	clk[IMX6QDL_CLK_ASRC_SEL]         = imx_clk_mux("asrc_sel",         base + 0x30, 7,  2, audio_sels,        ARRAY_SIZE(audio_sels));
	clk[IMX6QDL_CLK_SPDIF_SEL]        = imx_clk_mux("spdif_sel",        base + 0x30, 20, 2, audio_sels,        ARRAY_SIZE(audio_sels));
<<<<<<< HEAD
	clk[IMX6QDL_CLK_GPU2D_AXI]        = imx_clk_mux("gpu2d_axi",        base + 0x18, 0,  1, gpu_axi_sels,      ARRAY_SIZE(gpu_axi_sels));
	clk[IMX6QDL_CLK_GPU3D_AXI]        = imx_clk_mux("gpu3d_axi",        base + 0x18, 1,  1, gpu_axi_sels,      ARRAY_SIZE(gpu_axi_sels));
=======
	if (cpu_is_imx6q()) {
		clk[IMX6QDL_CLK_GPU2D_AXI]        = imx_clk_mux("gpu2d_axi",        base + 0x18, 0,  1, gpu_axi_sels,      ARRAY_SIZE(gpu_axi_sels));
		clk[IMX6QDL_CLK_GPU3D_AXI]        = imx_clk_mux("gpu3d_axi",        base + 0x18, 1,  1, gpu_axi_sels,      ARRAY_SIZE(gpu_axi_sels));
	}
>>>>>>> 7af142f7
	clk[IMX6QDL_CLK_GPU2D_CORE_SEL]   = imx_clk_mux("gpu2d_core_sel",   base + 0x18, 16, 2, gpu2d_core_sels,   ARRAY_SIZE(gpu2d_core_sels));
	clk[IMX6QDL_CLK_GPU3D_CORE_SEL]   = imx_clk_mux("gpu3d_core_sel",   base + 0x18, 4,  2, gpu3d_core_sels,   ARRAY_SIZE(gpu3d_core_sels));
	clk[IMX6QDL_CLK_GPU3D_SHADER_SEL] = imx_clk_mux("gpu3d_shader_sel", base + 0x18, 8,  2, gpu3d_shader_sels, ARRAY_SIZE(gpu3d_shader_sels));
	clk[IMX6QDL_CLK_IPU1_SEL]         = imx_clk_mux("ipu1_sel",         base + 0x3c, 9,  2, ipu_sels,          ARRAY_SIZE(ipu_sels));
	clk[IMX6QDL_CLK_IPU2_SEL]         = imx_clk_mux("ipu2_sel",         base + 0x3c, 14, 2, ipu_sels,          ARRAY_SIZE(ipu_sels));
	clk[IMX6QDL_CLK_LDB_DI0_SEL]      = imx_clk_mux_flags("ldb_di0_sel", base + 0x2c, 9,  3, ldb_di_sels,      ARRAY_SIZE(ldb_di_sels), CLK_SET_RATE_PARENT);
	clk[IMX6QDL_CLK_LDB_DI1_SEL]      = imx_clk_mux_flags("ldb_di1_sel", base + 0x2c, 12, 3, ldb_di_sels,      ARRAY_SIZE(ldb_di_sels), CLK_SET_RATE_PARENT);
	clk[IMX6QDL_CLK_IPU1_DI0_PRE_SEL] = imx_clk_mux_flags("ipu1_di0_pre_sel", base + 0x34, 6,  3, ipu_di_pre_sels,   ARRAY_SIZE(ipu_di_pre_sels), CLK_SET_RATE_PARENT);
	clk[IMX6QDL_CLK_IPU1_DI1_PRE_SEL] = imx_clk_mux_flags("ipu1_di1_pre_sel", base + 0x34, 15, 3, ipu_di_pre_sels,   ARRAY_SIZE(ipu_di_pre_sels), CLK_SET_RATE_PARENT);
	clk[IMX6QDL_CLK_IPU2_DI0_PRE_SEL] = imx_clk_mux_flags("ipu2_di0_pre_sel", base + 0x38, 6,  3, ipu_di_pre_sels,   ARRAY_SIZE(ipu_di_pre_sels), CLK_SET_RATE_PARENT);
	clk[IMX6QDL_CLK_IPU2_DI1_PRE_SEL] = imx_clk_mux_flags("ipu2_di1_pre_sel", base + 0x38, 15, 3, ipu_di_pre_sels,   ARRAY_SIZE(ipu_di_pre_sels), CLK_SET_RATE_PARENT);
	clk[IMX6QDL_CLK_IPU1_DI0_SEL]     = imx_clk_mux_flags("ipu1_di0_sel",     base + 0x34, 0,  3, ipu1_di0_sels,     ARRAY_SIZE(ipu1_di0_sels), CLK_SET_RATE_PARENT);
	clk[IMX6QDL_CLK_IPU1_DI1_SEL]     = imx_clk_mux_flags("ipu1_di1_sel",     base + 0x34, 9,  3, ipu1_di1_sels,     ARRAY_SIZE(ipu1_di1_sels), CLK_SET_RATE_PARENT);
	clk[IMX6QDL_CLK_IPU2_DI0_SEL]     = imx_clk_mux_flags("ipu2_di0_sel",     base + 0x38, 0,  3, ipu2_di0_sels,     ARRAY_SIZE(ipu2_di0_sels), CLK_SET_RATE_PARENT);
	clk[IMX6QDL_CLK_IPU2_DI1_SEL]     = imx_clk_mux_flags("ipu2_di1_sel",     base + 0x38, 9,  3, ipu2_di1_sels,     ARRAY_SIZE(ipu2_di1_sels), CLK_SET_RATE_PARENT);
	clk[IMX6QDL_CLK_HSI_TX_SEL]       = imx_clk_mux("hsi_tx_sel",       base + 0x30, 28, 1, hsi_tx_sels,       ARRAY_SIZE(hsi_tx_sels));
	clk[IMX6QDL_CLK_PCIE_AXI_SEL]     = imx_clk_mux("pcie_axi_sel",     base + 0x18, 10, 1, pcie_axi_sels,     ARRAY_SIZE(pcie_axi_sels));
	clk[IMX6QDL_CLK_SSI1_SEL]         = imx_clk_fixup_mux("ssi1_sel",   base + 0x1c, 10, 2, ssi_sels,          ARRAY_SIZE(ssi_sels), imx_cscmr1_fixup);
	clk[IMX6QDL_CLK_SSI2_SEL]         = imx_clk_fixup_mux("ssi2_sel",   base + 0x1c, 12, 2, ssi_sels,          ARRAY_SIZE(ssi_sels), imx_cscmr1_fixup);
	clk[IMX6QDL_CLK_SSI3_SEL]         = imx_clk_fixup_mux("ssi3_sel",   base + 0x1c, 14, 2, ssi_sels,          ARRAY_SIZE(ssi_sels), imx_cscmr1_fixup);
	clk[IMX6QDL_CLK_USDHC1_SEL]       = imx_clk_fixup_mux("usdhc1_sel", base + 0x1c, 16, 1, usdhc_sels,        ARRAY_SIZE(usdhc_sels), imx_cscmr1_fixup);
	clk[IMX6QDL_CLK_USDHC2_SEL]       = imx_clk_fixup_mux("usdhc2_sel", base + 0x1c, 17, 1, usdhc_sels,        ARRAY_SIZE(usdhc_sels), imx_cscmr1_fixup);
	clk[IMX6QDL_CLK_USDHC3_SEL]       = imx_clk_fixup_mux("usdhc3_sel", base + 0x1c, 18, 1, usdhc_sels,        ARRAY_SIZE(usdhc_sels), imx_cscmr1_fixup);
	clk[IMX6QDL_CLK_USDHC4_SEL]       = imx_clk_fixup_mux("usdhc4_sel", base + 0x1c, 19, 1, usdhc_sels,        ARRAY_SIZE(usdhc_sels), imx_cscmr1_fixup);
	clk[IMX6QDL_CLK_ENFC_SEL]         = imx_clk_mux("enfc_sel",         base + 0x2c, 16, 2, enfc_sels,         ARRAY_SIZE(enfc_sels));
	clk[IMX6QDL_CLK_EMI_SEL]          = imx_clk_fixup_mux("emi_sel",      base + 0x1c, 27, 2, emi_sels,        ARRAY_SIZE(emi_sels), imx_cscmr1_fixup);
	clk[IMX6QDL_CLK_EMI_SLOW_SEL]     = imx_clk_fixup_mux("emi_slow_sel", base + 0x1c, 29, 2, emi_slow_sels,   ARRAY_SIZE(emi_slow_sels), imx_cscmr1_fixup);
	clk[IMX6QDL_CLK_VDO_AXI_SEL]      = imx_clk_mux("vdo_axi_sel",      base + 0x18, 11, 1, vdo_axi_sels,      ARRAY_SIZE(vdo_axi_sels));
	clk[IMX6QDL_CLK_VPU_AXI_SEL]      = imx_clk_mux("vpu_axi_sel",      base + 0x18, 14, 2, vpu_axi_sels,      ARRAY_SIZE(vpu_axi_sels));
	clk[IMX6QDL_CLK_CKO1_SEL]         = imx_clk_mux("cko1_sel",         base + 0x60, 0,  4, cko1_sels,         ARRAY_SIZE(cko1_sels));
	clk[IMX6QDL_CLK_CKO2_SEL]         = imx_clk_mux("cko2_sel",         base + 0x60, 16, 5, cko2_sels,         ARRAY_SIZE(cko2_sels));
	clk[IMX6QDL_CLK_CKO]              = imx_clk_mux("cko",              base + 0x60, 8, 1,  cko_sels,          ARRAY_SIZE(cko_sels));

	/*                                          name         reg      shift width busy: reg, shift parent_names  num_parents */
	clk[IMX6QDL_CLK_PERIPH]  = imx_clk_busy_mux("periph",  base + 0x14, 25,  1,   base + 0x48, 5,  periph_sels,  ARRAY_SIZE(periph_sels));
	clk[IMX6QDL_CLK_PERIPH2] = imx_clk_busy_mux("periph2", base + 0x14, 26,  1,   base + 0x48, 3,  periph2_sels, ARRAY_SIZE(periph2_sels));

	/*                                                  name                parent_name          reg       shift width */
	clk[IMX6QDL_CLK_PERIPH_CLK2]      = imx_clk_divider("periph_clk2",      "periph_clk2_sel",   base + 0x14, 27, 3);
	clk[IMX6QDL_CLK_PERIPH2_CLK2]     = imx_clk_divider("periph2_clk2",     "periph2_clk2_sel",  base + 0x14, 0,  3);
	clk[IMX6QDL_CLK_IPG]              = imx_clk_divider("ipg",              "ahb",               base + 0x14, 8,  2);
	clk[IMX6QDL_CLK_IPG_PER]          = imx_clk_fixup_divider("ipg_per",    "ipg",               base + 0x1c, 0,  6, imx_cscmr1_fixup);
	clk[IMX6QDL_CLK_ESAI_PRED]        = imx_clk_divider("esai_pred",        "esai_sel",          base + 0x28, 9,  3);
	clk[IMX6QDL_CLK_ESAI_PODF]        = imx_clk_divider("esai_podf",        "esai_pred",         base + 0x28, 25, 3);
	clk[IMX6QDL_CLK_ASRC_PRED]        = imx_clk_divider("asrc_pred",        "asrc_sel",          base + 0x30, 12, 3);
	clk[IMX6QDL_CLK_ASRC_PODF]        = imx_clk_divider("asrc_podf",        "asrc_pred",         base + 0x30, 9,  3);
	clk[IMX6QDL_CLK_SPDIF_PRED]       = imx_clk_divider("spdif_pred",       "spdif_sel",         base + 0x30, 25, 3);
	clk[IMX6QDL_CLK_SPDIF_PODF]       = imx_clk_divider("spdif_podf",       "spdif_pred",        base + 0x30, 22, 3);
	clk[IMX6QDL_CLK_CAN_ROOT]         = imx_clk_divider("can_root",         "pll3_60m",          base + 0x20, 2,  6);
	clk[IMX6QDL_CLK_ECSPI_ROOT]       = imx_clk_divider("ecspi_root",       "pll3_60m",          base + 0x38, 19, 6);
	clk[IMX6QDL_CLK_GPU2D_CORE_PODF]  = imx_clk_divider("gpu2d_core_podf",  "gpu2d_core_sel",    base + 0x18, 23, 3);
	clk[IMX6QDL_CLK_GPU3D_CORE_PODF]  = imx_clk_divider("gpu3d_core_podf",  "gpu3d_core_sel",    base + 0x18, 26, 3);
	clk[IMX6QDL_CLK_GPU3D_SHADER]     = imx_clk_divider("gpu3d_shader",     "gpu3d_shader_sel",  base + 0x18, 29, 3);
	clk[IMX6QDL_CLK_IPU1_PODF]        = imx_clk_divider("ipu1_podf",        "ipu1_sel",          base + 0x3c, 11, 3);
	clk[IMX6QDL_CLK_IPU2_PODF]        = imx_clk_divider("ipu2_podf",        "ipu2_sel",          base + 0x3c, 16, 3);
	clk[IMX6QDL_CLK_LDB_DI0_DIV_3_5]  = imx_clk_fixed_factor("ldb_di0_div_3_5", "ldb_di0_sel", 2, 7);
	clk[IMX6QDL_CLK_LDB_DI0_PODF]     = imx_clk_divider_flags("ldb_di0_podf", "ldb_di0_div_3_5", base + 0x20, 10, 1, 0);
	clk[IMX6QDL_CLK_LDB_DI1_DIV_3_5]  = imx_clk_fixed_factor("ldb_di1_div_3_5", "ldb_di1_sel", 2, 7);
	clk[IMX6QDL_CLK_LDB_DI1_PODF]     = imx_clk_divider_flags("ldb_di1_podf", "ldb_di1_div_3_5", base + 0x20, 11, 1, 0);
	clk[IMX6QDL_CLK_IPU1_DI0_PRE]     = imx_clk_divider("ipu1_di0_pre",     "ipu1_di0_pre_sel",  base + 0x34, 3,  3);
	clk[IMX6QDL_CLK_IPU1_DI1_PRE]     = imx_clk_divider("ipu1_di1_pre",     "ipu1_di1_pre_sel",  base + 0x34, 12, 3);
	clk[IMX6QDL_CLK_IPU2_DI0_PRE]     = imx_clk_divider("ipu2_di0_pre",     "ipu2_di0_pre_sel",  base + 0x38, 3,  3);
	clk[IMX6QDL_CLK_IPU2_DI1_PRE]     = imx_clk_divider("ipu2_di1_pre",     "ipu2_di1_pre_sel",  base + 0x38, 12, 3);
	clk[IMX6QDL_CLK_HSI_TX_PODF]      = imx_clk_divider("hsi_tx_podf",      "hsi_tx_sel",        base + 0x30, 29, 3);
	clk[IMX6QDL_CLK_SSI1_PRED]        = imx_clk_divider("ssi1_pred",        "ssi1_sel",          base + 0x28, 6,  3);
	clk[IMX6QDL_CLK_SSI1_PODF]        = imx_clk_divider("ssi1_podf",        "ssi1_pred",         base + 0x28, 0,  6);
	clk[IMX6QDL_CLK_SSI2_PRED]        = imx_clk_divider("ssi2_pred",        "ssi2_sel",          base + 0x2c, 6,  3);
	clk[IMX6QDL_CLK_SSI2_PODF]        = imx_clk_divider("ssi2_podf",        "ssi2_pred",         base + 0x2c, 0,  6);
	clk[IMX6QDL_CLK_SSI3_PRED]        = imx_clk_divider("ssi3_pred",        "ssi3_sel",          base + 0x28, 22, 3);
	clk[IMX6QDL_CLK_SSI3_PODF]        = imx_clk_divider("ssi3_podf",        "ssi3_pred",         base + 0x28, 16, 6);
	clk[IMX6QDL_CLK_UART_SERIAL_PODF] = imx_clk_divider("uart_serial_podf", "pll3_80m",          base + 0x24, 0,  6);
	clk[IMX6QDL_CLK_USDHC1_PODF]      = imx_clk_divider("usdhc1_podf",      "usdhc1_sel",        base + 0x24, 11, 3);
	clk[IMX6QDL_CLK_USDHC2_PODF]      = imx_clk_divider("usdhc2_podf",      "usdhc2_sel",        base + 0x24, 16, 3);
	clk[IMX6QDL_CLK_USDHC3_PODF]      = imx_clk_divider("usdhc3_podf",      "usdhc3_sel",        base + 0x24, 19, 3);
	clk[IMX6QDL_CLK_USDHC4_PODF]      = imx_clk_divider("usdhc4_podf",      "usdhc4_sel",        base + 0x24, 22, 3);
	clk[IMX6QDL_CLK_ENFC_PRED]        = imx_clk_divider("enfc_pred",        "enfc_sel",          base + 0x2c, 18, 3);
	clk[IMX6QDL_CLK_ENFC_PODF]        = imx_clk_divider("enfc_podf",        "enfc_pred",         base + 0x2c, 21, 6);
	clk[IMX6QDL_CLK_EMI_PODF]         = imx_clk_fixup_divider("emi_podf",   "emi_sel",           base + 0x1c, 20, 3, imx_cscmr1_fixup);
	clk[IMX6QDL_CLK_EMI_SLOW_PODF]    = imx_clk_fixup_divider("emi_slow_podf", "emi_slow_sel",   base + 0x1c, 23, 3, imx_cscmr1_fixup);
	clk[IMX6QDL_CLK_VPU_AXI_PODF]     = imx_clk_divider("vpu_axi_podf",     "vpu_axi_sel",       base + 0x24, 25, 3);
	clk[IMX6QDL_CLK_CKO1_PODF]        = imx_clk_divider("cko1_podf",        "cko1_sel",          base + 0x60, 4,  3);
	clk[IMX6QDL_CLK_CKO2_PODF]        = imx_clk_divider("cko2_podf",        "cko2_sel",          base + 0x60, 21, 3);

	/*                                                        name                 parent_name    reg        shift width busy: reg, shift */
	clk[IMX6QDL_CLK_AXI]               = imx_clk_busy_divider("axi",               "axi_sel",     base + 0x14, 16,  3,   base + 0x48, 0);
	clk[IMX6QDL_CLK_MMDC_CH0_AXI_PODF] = imx_clk_busy_divider("mmdc_ch0_axi_podf", "periph",      base + 0x14, 19,  3,   base + 0x48, 4);
	clk[IMX6QDL_CLK_MMDC_CH1_AXI_PODF] = imx_clk_busy_divider("mmdc_ch1_axi_podf", "periph2",     base + 0x14, 3,   3,   base + 0x48, 2);
	clk[IMX6QDL_CLK_ARM]               = imx_clk_busy_divider("arm",               "pll1_sw",     base + 0x10, 0,   3,   base + 0x48, 16);
	clk[IMX6QDL_CLK_AHB]               = imx_clk_busy_divider("ahb",               "periph",      base + 0x14, 10,  3,   base + 0x48, 1);

	/*                                            name             parent_name          reg         shift */
	clk[IMX6QDL_CLK_APBH_DMA]     = imx_clk_gate2("apbh_dma",      "usdhc3",            base + 0x68, 4);
	clk[IMX6QDL_CLK_ASRC]         = imx_clk_gate2("asrc",          "asrc_podf",         base + 0x68, 6);
	clk[IMX6QDL_CLK_CAN1_IPG]     = imx_clk_gate2("can1_ipg",      "ipg",               base + 0x68, 14);
	clk[IMX6QDL_CLK_CAN1_SERIAL]  = imx_clk_gate2("can1_serial",   "can_root",          base + 0x68, 16);
	clk[IMX6QDL_CLK_CAN2_IPG]     = imx_clk_gate2("can2_ipg",      "ipg",               base + 0x68, 18);
	clk[IMX6QDL_CLK_CAN2_SERIAL]  = imx_clk_gate2("can2_serial",   "can_root",          base + 0x68, 20);
	clk[IMX6QDL_CLK_ECSPI1]       = imx_clk_gate2("ecspi1",        "ecspi_root",        base + 0x6c, 0);
	clk[IMX6QDL_CLK_ECSPI2]       = imx_clk_gate2("ecspi2",        "ecspi_root",        base + 0x6c, 2);
	clk[IMX6QDL_CLK_ECSPI3]       = imx_clk_gate2("ecspi3",        "ecspi_root",        base + 0x6c, 4);
	clk[IMX6QDL_CLK_ECSPI4]       = imx_clk_gate2("ecspi4",        "ecspi_root",        base + 0x6c, 6);
	if (cpu_is_imx6dl())
		clk[IMX6DL_CLK_I2C4]  = imx_clk_gate2("i2c4",          "ipg_per",           base + 0x6c, 8);
	else
		clk[IMX6Q_CLK_ECSPI5] = imx_clk_gate2("ecspi5",        "ecspi_root",        base + 0x6c, 8);
	clk[IMX6QDL_CLK_ENET]         = imx_clk_gate2("enet",          "ipg",               base + 0x6c, 10);
	clk[IMX6QDL_CLK_ESAI]         = imx_clk_gate2_shared("esai",   "esai_podf",         base + 0x6c, 16, &share_count_esai);
	clk[IMX6QDL_CLK_ESAI_AHB]     = imx_clk_gate2_shared("esai_ahb", "ahb",             base + 0x6c, 16, &share_count_esai);
	clk[IMX6QDL_CLK_GPT_IPG]      = imx_clk_gate2("gpt_ipg",       "ipg",               base + 0x6c, 20);
	clk[IMX6QDL_CLK_GPT_IPG_PER]  = imx_clk_gate2("gpt_ipg_per",   "ipg_per",           base + 0x6c, 22);
	if (cpu_is_imx6dl())
		/*
		 * The multiplexer and divider of imx6q clock gpu3d_shader get
		 * redefined/reused as gpu2d_core_sel and gpu2d_core_podf on imx6dl.
		 */
		clk[IMX6QDL_CLK_GPU2D_CORE] = imx_clk_gate2("gpu2d_core", "gpu3d_shader", base + 0x6c, 24);
	else
		clk[IMX6QDL_CLK_GPU2D_CORE] = imx_clk_gate2("gpu2d_core", "gpu2d_core_podf", base + 0x6c, 24);
	clk[IMX6QDL_CLK_GPU3D_CORE]   = imx_clk_gate2("gpu3d_core",    "gpu3d_core_podf",   base + 0x6c, 26);
	clk[IMX6QDL_CLK_HDMI_IAHB]    = imx_clk_gate2("hdmi_iahb",     "ahb",               base + 0x70, 0);
	clk[IMX6QDL_CLK_HDMI_ISFR]    = imx_clk_gate2("hdmi_isfr",     "pll3_pfd1_540m",    base + 0x70, 4);
	clk[IMX6QDL_CLK_I2C1]         = imx_clk_gate2("i2c1",          "ipg_per",           base + 0x70, 6);
	clk[IMX6QDL_CLK_I2C2]         = imx_clk_gate2("i2c2",          "ipg_per",           base + 0x70, 8);
	clk[IMX6QDL_CLK_I2C3]         = imx_clk_gate2("i2c3",          "ipg_per",           base + 0x70, 10);
	clk[IMX6QDL_CLK_IIM]          = imx_clk_gate2("iim",           "ipg",               base + 0x70, 12);
	clk[IMX6QDL_CLK_ENFC]         = imx_clk_gate2("enfc",          "enfc_podf",         base + 0x70, 14);
	clk[IMX6QDL_CLK_VDOA]         = imx_clk_gate2("vdoa",          "vdo_axi",           base + 0x70, 26);
	clk[IMX6QDL_CLK_IPU1]         = imx_clk_gate2("ipu1",          "ipu1_podf",         base + 0x74, 0);
	clk[IMX6QDL_CLK_IPU1_DI0]     = imx_clk_gate2("ipu1_di0",      "ipu1_di0_sel",      base + 0x74, 2);
	clk[IMX6QDL_CLK_IPU1_DI1]     = imx_clk_gate2("ipu1_di1",      "ipu1_di1_sel",      base + 0x74, 4);
	clk[IMX6QDL_CLK_IPU2]         = imx_clk_gate2("ipu2",          "ipu2_podf",         base + 0x74, 6);
	clk[IMX6QDL_CLK_IPU2_DI0]     = imx_clk_gate2("ipu2_di0",      "ipu2_di0_sel",      base + 0x74, 8);
	clk[IMX6QDL_CLK_LDB_DI0]      = imx_clk_gate2("ldb_di0",       "ldb_di0_podf",      base + 0x74, 12);
	clk[IMX6QDL_CLK_LDB_DI1]      = imx_clk_gate2("ldb_di1",       "ldb_di1_podf",      base + 0x74, 14);
	clk[IMX6QDL_CLK_IPU2_DI1]     = imx_clk_gate2("ipu2_di1",      "ipu2_di1_sel",      base + 0x74, 10);
	clk[IMX6QDL_CLK_HSI_TX]       = imx_clk_gate2("hsi_tx",        "hsi_tx_podf",       base + 0x74, 16);
	if (cpu_is_imx6dl())
		/*
		 * The multiplexer and divider of the imx6q clock gpu2d get
		 * redefined/reused as mlb_sys_sel and mlb_sys_clk_podf on imx6dl.
		 */
		clk[IMX6QDL_CLK_MLB] = imx_clk_gate2("mlb",            "gpu2d_core_podf",   base + 0x74, 18);
	else
		clk[IMX6QDL_CLK_MLB] = imx_clk_gate2("mlb",            "axi",               base + 0x74, 18);
	clk[IMX6QDL_CLK_MMDC_CH0_AXI] = imx_clk_gate2("mmdc_ch0_axi",  "mmdc_ch0_axi_podf", base + 0x74, 20);
	clk[IMX6QDL_CLK_MMDC_CH1_AXI] = imx_clk_gate2("mmdc_ch1_axi",  "mmdc_ch1_axi_podf", base + 0x74, 22);
	clk[IMX6QDL_CLK_OCRAM]        = imx_clk_gate2("ocram",         "ahb",               base + 0x74, 28);
	clk[IMX6QDL_CLK_OPENVG_AXI]   = imx_clk_gate2("openvg_axi",    "axi",               base + 0x74, 30);
	clk[IMX6QDL_CLK_PCIE_AXI]     = imx_clk_gate2("pcie_axi",      "pcie_axi_sel",      base + 0x78, 0);
	clk[IMX6QDL_CLK_PER1_BCH]     = imx_clk_gate2("per1_bch",      "usdhc3",            base + 0x78, 12);
	clk[IMX6QDL_CLK_PWM1]         = imx_clk_gate2("pwm1",          "ipg_per",           base + 0x78, 16);
	clk[IMX6QDL_CLK_PWM2]         = imx_clk_gate2("pwm2",          "ipg_per",           base + 0x78, 18);
	clk[IMX6QDL_CLK_PWM3]         = imx_clk_gate2("pwm3",          "ipg_per",           base + 0x78, 20);
	clk[IMX6QDL_CLK_PWM4]         = imx_clk_gate2("pwm4",          "ipg_per",           base + 0x78, 22);
	clk[IMX6QDL_CLK_GPMI_BCH_APB] = imx_clk_gate2("gpmi_bch_apb",  "usdhc3",            base + 0x78, 24);
	clk[IMX6QDL_CLK_GPMI_BCH]     = imx_clk_gate2("gpmi_bch",      "usdhc4",            base + 0x78, 26);
	clk[IMX6QDL_CLK_GPMI_IO]      = imx_clk_gate2("gpmi_io",       "enfc",              base + 0x78, 28);
	clk[IMX6QDL_CLK_GPMI_APB]     = imx_clk_gate2("gpmi_apb",      "usdhc3",            base + 0x78, 30);
	clk[IMX6QDL_CLK_ROM]          = imx_clk_gate2("rom",           "ahb",               base + 0x7c, 0);
	clk[IMX6QDL_CLK_SATA]         = imx_clk_gate2("sata",          "ipg",               base + 0x7c, 4);
	clk[IMX6QDL_CLK_SDMA]         = imx_clk_gate2("sdma",          "ahb",               base + 0x7c, 6);
	clk[IMX6QDL_CLK_SPBA]         = imx_clk_gate2("spba",          "ipg",               base + 0x7c, 12);
	clk[IMX6QDL_CLK_SPDIF]        = imx_clk_gate2("spdif",         "spdif_podf",        base + 0x7c, 14);
	clk[IMX6QDL_CLK_SSI1_IPG]     = imx_clk_gate2("ssi1_ipg",      "ipg",               base + 0x7c, 18);
	clk[IMX6QDL_CLK_SSI2_IPG]     = imx_clk_gate2("ssi2_ipg",      "ipg",               base + 0x7c, 20);
	clk[IMX6QDL_CLK_SSI3_IPG]     = imx_clk_gate2("ssi3_ipg",      "ipg",               base + 0x7c, 22);
	clk[IMX6QDL_CLK_UART_IPG]     = imx_clk_gate2("uart_ipg",      "ipg",               base + 0x7c, 24);
	clk[IMX6QDL_CLK_UART_SERIAL]  = imx_clk_gate2("uart_serial",   "uart_serial_podf",  base + 0x7c, 26);
	clk[IMX6QDL_CLK_USBOH3]       = imx_clk_gate2("usboh3",        "ipg",               base + 0x80, 0);
	clk[IMX6QDL_CLK_USDHC1]       = imx_clk_gate2("usdhc1",        "usdhc1_podf",       base + 0x80, 2);
	clk[IMX6QDL_CLK_USDHC2]       = imx_clk_gate2("usdhc2",        "usdhc2_podf",       base + 0x80, 4);
	clk[IMX6QDL_CLK_USDHC3]       = imx_clk_gate2("usdhc3",        "usdhc3_podf",       base + 0x80, 6);
	clk[IMX6QDL_CLK_USDHC4]       = imx_clk_gate2("usdhc4",        "usdhc4_podf",       base + 0x80, 8);
	clk[IMX6QDL_CLK_EIM_SLOW]     = imx_clk_gate2("eim_slow",      "emi_slow_podf",     base + 0x80, 10);
	clk[IMX6QDL_CLK_VDO_AXI]      = imx_clk_gate2("vdo_axi",       "vdo_axi_sel",       base + 0x80, 12);
	clk[IMX6QDL_CLK_VPU_AXI]      = imx_clk_gate2("vpu_axi",       "vpu_axi_podf",      base + 0x80, 14);
	clk[IMX6QDL_CLK_CKO1]         = imx_clk_gate("cko1",           "cko1_podf",         base + 0x60, 7);
	clk[IMX6QDL_CLK_CKO2]         = imx_clk_gate("cko2",           "cko2_podf",         base + 0x60, 24);

	imx_check_clocks(clk, ARRAY_SIZE(clk));

	clk_data.clks = clk;
	clk_data.clk_num = ARRAY_SIZE(clk);
	of_clk_add_provider(np, of_clk_src_onecell_get, &clk_data);

	clk_register_clkdev(clk[IMX6QDL_CLK_ENET_REF], "enet_ref", NULL);

	if ((imx_get_soc_revision() != IMX_CHIP_REVISION_1_0) ||
	    cpu_is_imx6dl()) {
		clk_set_parent(clk[IMX6QDL_CLK_LDB_DI0_SEL], clk[IMX6QDL_CLK_PLL5_VIDEO_DIV]);
		clk_set_parent(clk[IMX6QDL_CLK_LDB_DI1_SEL], clk[IMX6QDL_CLK_PLL5_VIDEO_DIV]);
	}

	clk_set_parent(clk[IMX6QDL_CLK_IPU1_DI0_PRE_SEL], clk[IMX6QDL_CLK_PLL5_VIDEO_DIV]);
	clk_set_parent(clk[IMX6QDL_CLK_IPU1_DI1_PRE_SEL], clk[IMX6QDL_CLK_PLL5_VIDEO_DIV]);
	clk_set_parent(clk[IMX6QDL_CLK_IPU2_DI0_PRE_SEL], clk[IMX6QDL_CLK_PLL5_VIDEO_DIV]);
	clk_set_parent(clk[IMX6QDL_CLK_IPU2_DI1_PRE_SEL], clk[IMX6QDL_CLK_PLL5_VIDEO_DIV]);
	clk_set_parent(clk[IMX6QDL_CLK_IPU1_DI0_SEL], clk[IMX6QDL_CLK_IPU1_DI0_PRE]);
	clk_set_parent(clk[IMX6QDL_CLK_IPU1_DI1_SEL], clk[IMX6QDL_CLK_IPU1_DI1_PRE]);
	clk_set_parent(clk[IMX6QDL_CLK_IPU2_DI0_SEL], clk[IMX6QDL_CLK_IPU2_DI0_PRE]);
	clk_set_parent(clk[IMX6QDL_CLK_IPU2_DI1_SEL], clk[IMX6QDL_CLK_IPU2_DI1_PRE]);

	/*
	 * The gpmi needs 100MHz frequency in the EDO/Sync mode,
	 * We can not get the 100MHz from the pll2_pfd0_352m.
	 * So choose pll2_pfd2_396m as enfc_sel's parent.
	 */
	clk_set_parent(clk[IMX6QDL_CLK_ENFC_SEL], clk[IMX6QDL_CLK_PLL2_PFD2_396M]);

	for (i = 0; i < ARRAY_SIZE(clks_init_on); i++)
		clk_prepare_enable(clk[clks_init_on[i]]);

	if (IS_ENABLED(CONFIG_USB_MXS_PHY)) {
		clk_prepare_enable(clk[IMX6QDL_CLK_USBPHY1_GATE]);
		clk_prepare_enable(clk[IMX6QDL_CLK_USBPHY2_GATE]);
	}

	/*
	 * Let's initially set up CLKO with OSC24M, since this configuration
	 * is widely used by imx6q board designs to clock audio codec.
	 */
	ret = clk_set_parent(clk[IMX6QDL_CLK_CKO2_SEL], clk[IMX6QDL_CLK_OSC]);
	if (!ret)
		ret = clk_set_parent(clk[IMX6QDL_CLK_CKO], clk[IMX6QDL_CLK_CKO2]);
	if (ret)
		pr_warn("failed to set up CLKO: %d\n", ret);

	/* Audio-related clocks configuration */
	clk_set_parent(clk[IMX6QDL_CLK_SPDIF_SEL], clk[IMX6QDL_CLK_PLL3_PFD3_454M]);

	/* All existing boards with PCIe use LVDS1 */
	if (IS_ENABLED(CONFIG_PCI_IMX6))
		clk_set_parent(clk[IMX6QDL_CLK_LVDS1_SEL], clk[IMX6QDL_CLK_SATA_REF_100M]);

	/* Set initial power mode */
	imx6q_set_lpm(WAIT_CLOCKED);
}
CLK_OF_DECLARE(imx6q, "fsl,imx6q-ccm", imx6q_clocks_init);<|MERGE_RESOLUTION|>--- conflicted
+++ resolved
@@ -194,13 +194,10 @@
 	clk[IMX6QDL_CLK_PLL3_80M]  = imx_clk_fixed_factor("pll3_80m",  "pll3_usb_otg",   1, 6);
 	clk[IMX6QDL_CLK_PLL3_60M]  = imx_clk_fixed_factor("pll3_60m",  "pll3_usb_otg",   1, 8);
 	clk[IMX6QDL_CLK_TWD]       = imx_clk_fixed_factor("twd",       "arm",            1, 2);
-<<<<<<< HEAD
-=======
 	if (cpu_is_imx6dl()) {
 		clk[IMX6QDL_CLK_GPU2D_AXI] = imx_clk_fixed_factor("gpu2d_axi", "mmdc_ch0_axi_podf", 1, 1);
 		clk[IMX6QDL_CLK_GPU3D_AXI] = imx_clk_fixed_factor("gpu3d_axi", "mmdc_ch0_axi_podf", 1, 1);
 	}
->>>>>>> 7af142f7
 
 	clk[IMX6QDL_CLK_PLL4_POST_DIV] = clk_register_divider_table(NULL, "pll4_post_div", "pll4_audio", CLK_SET_RATE_PARENT, base + 0x70, 19, 2, 0, post_div_table, &imx_ccm_lock);
 	clk[IMX6QDL_CLK_PLL4_AUDIO_DIV] = clk_register_divider(NULL, "pll4_audio_div", "pll4_post_div", CLK_SET_RATE_PARENT, base + 0x170, 15, 1, 0, &imx_ccm_lock);
@@ -224,15 +221,10 @@
 	clk[IMX6QDL_CLK_ESAI_SEL]         = imx_clk_mux("esai_sel",         base + 0x20, 19, 2, audio_sels,        ARRAY_SIZE(audio_sels));
 	clk[IMX6QDL_CLK_ASRC_SEL]         = imx_clk_mux("asrc_sel",         base + 0x30, 7,  2, audio_sels,        ARRAY_SIZE(audio_sels));
 	clk[IMX6QDL_CLK_SPDIF_SEL]        = imx_clk_mux("spdif_sel",        base + 0x30, 20, 2, audio_sels,        ARRAY_SIZE(audio_sels));
-<<<<<<< HEAD
-	clk[IMX6QDL_CLK_GPU2D_AXI]        = imx_clk_mux("gpu2d_axi",        base + 0x18, 0,  1, gpu_axi_sels,      ARRAY_SIZE(gpu_axi_sels));
-	clk[IMX6QDL_CLK_GPU3D_AXI]        = imx_clk_mux("gpu3d_axi",        base + 0x18, 1,  1, gpu_axi_sels,      ARRAY_SIZE(gpu_axi_sels));
-=======
 	if (cpu_is_imx6q()) {
 		clk[IMX6QDL_CLK_GPU2D_AXI]        = imx_clk_mux("gpu2d_axi",        base + 0x18, 0,  1, gpu_axi_sels,      ARRAY_SIZE(gpu_axi_sels));
 		clk[IMX6QDL_CLK_GPU3D_AXI]        = imx_clk_mux("gpu3d_axi",        base + 0x18, 1,  1, gpu_axi_sels,      ARRAY_SIZE(gpu_axi_sels));
 	}
->>>>>>> 7af142f7
 	clk[IMX6QDL_CLK_GPU2D_CORE_SEL]   = imx_clk_mux("gpu2d_core_sel",   base + 0x18, 16, 2, gpu2d_core_sels,   ARRAY_SIZE(gpu2d_core_sels));
 	clk[IMX6QDL_CLK_GPU3D_CORE_SEL]   = imx_clk_mux("gpu3d_core_sel",   base + 0x18, 4,  2, gpu3d_core_sels,   ARRAY_SIZE(gpu3d_core_sels));
 	clk[IMX6QDL_CLK_GPU3D_SHADER_SEL] = imx_clk_mux("gpu3d_shader_sel", base + 0x18, 8,  2, gpu3d_shader_sels, ARRAY_SIZE(gpu3d_shader_sels));
